import torch
import random
import numpy as np
import builtins
import fcntl
<<<<<<< HEAD
=======
import picotron.process_group_manager as pgm
import torch, torch.distributed as dist
>>>>>>> ebef9a36

def print(*args, is_print_rank=True, **kwargs):
    """ solves multi-process interleaved print problem """
    if not is_print_rank: return
    with open(__file__, "r") as fh:
        fcntl.flock(fh, fcntl.LOCK_EX)
        try:
            builtins.print(*args, **kwargs)
        finally:
            fcntl.flock(fh, fcntl.LOCK_UN)

def set_all_seed(seed):
    for module in [random, np.random]: module.seed(seed)
    torch.manual_seed(seed)
    if torch.cuda.is_available(): torch.cuda.manual_seed_all(seed)
    
def to_readable_format(num, precision=2):
    if num >= 1e12:
        return f"{num / 1e12:.{precision}f}T"
    elif num >= 1e9:
        return f"{num / 1e9:.{precision}f}B"
    elif num >= 1e6:
        return f"{num / 1e6:.{precision}f}M"
    elif num >= 1e3:
        return f"{num / 1e3:.{precision}f}K"
    else:
        return f"{num:.{precision}f}"
<<<<<<< HEAD
=======

# ref: 
# https://github.com/karpathy/nanoGPT/blob/9755682b981a45507f6eb9b11eadef8cb83cebd5/model.py#L289
# https://github.com/stanford-cs336/spring2024-lectures/blob/main/lecture_02.py#L950
def get_mfu(tokens_per_second, num_params, model_config, theoretical_flops = 989.5 * 10 ** 12):
    num_layers = model_config.num_hidden_layers
    hidden_dim = model_config.hidden_size
    seq_len = model_config.max_position_embeddings
    flops_per_token = 6 * num_params + 12 * num_layers * hidden_dim * seq_len
    mfu = tokens_per_second * flops_per_token / theoretical_flops * 100 # percentage
    return mfu

def get_num_params(model):
    """Calculate total number of parameters accounting for tensor parallelism and pipeline parallelism.
    
    For TP: Parameters in attention/mlp/embed/final_proj are sharded, so multiply by tp_world_size
    For PP: Need to gather parameter counts across pipeline stages
    For DP: Parameters are replicated, so only count once
    
    Note: 
    LayerNorm: Split across TP ranks for sequence parallelism
    FSDP: Parameters are sharded across data parallel ranks
    """
    tp_world_size = pgm.process_group_manager.tp_world_size
    
    # Count parameters in current PP rank
    local_num_params = 0
    for name, param in model.named_parameters():
        # Parameters split across TP ranks
        # TODO: LayerNorm is also split across TP ranks for sequence parallelism
        if any(tp_keyword in name.lower() for tp_keyword in ['attention', 'mlp', 'embed', 'final_proj']):
            local_num_params += param.numel() * tp_world_size
        else:
            # Parameters replicated across TP ranks (layer norm, biases)
            local_num_params += param.numel()
            
    # Gather parameter counts from all PP ranks
    param_counts = torch.tensor(local_num_params, device='cuda')
    
    # Sum up parameters across all PP ranks
    dist.all_reduce(param_counts, op=dist.ReduceOp.SUM, group=pgm.process_group_manager.pp_group)
    
    return param_counts.item()

def save_checkpoint(model, optimizer, trained_steps, trained_tokens, out_dir):
    """Save the model/optimizer states/steps to a checkpoint file."""
    tp_rank, pp_rank = pgm.process_group_manager.tp_rank, pgm.process_group_manager.pp_rank
    tp_world_size, pp_world_size = pgm.process_group_manager.tp_world_size, pgm.process_group_manager.pp_world_size
    ckpt_name = f"weights_tp_rank_world_size={tp_rank}_{tp_world_size}_pp_rank_world_size={pp_rank}_{pp_world_size}.pth"
    path = os.path.join(out_dir, ckpt_name)
>>>>>>> ebef9a36
    
def assert_no_meta_tensors(model):
    meta_tensors = []
    for name, param in model.named_parameters():
        if param.device == torch.device("meta"):
            meta_tensors.append(f"Parameter '{name}' with shape {param.shape}")
    
    for name, buffer in model.named_buffers():
        if buffer.device == torch.device("meta"):
            meta_tensors.append(f"Buffer '{name}' with shape {buffer.shape}")
    
    assert len(meta_tensors) == 0, f"Found {len(meta_tensors)} meta tensors:\n" + "\n".join(meta_tensors)<|MERGE_RESOLUTION|>--- conflicted
+++ resolved
@@ -3,11 +3,8 @@
 import numpy as np
 import builtins
 import fcntl
-<<<<<<< HEAD
-=======
 import picotron.process_group_manager as pgm
 import torch, torch.distributed as dist
->>>>>>> ebef9a36
 
 def print(*args, is_print_rank=True, **kwargs):
     """ solves multi-process interleaved print problem """
@@ -35,8 +32,6 @@
         return f"{num / 1e3:.{precision}f}K"
     else:
         return f"{num:.{precision}f}"
-<<<<<<< HEAD
-=======
 
 # ref: 
 # https://github.com/karpathy/nanoGPT/blob/9755682b981a45507f6eb9b11eadef8cb83cebd5/model.py#L289
@@ -80,14 +75,6 @@
     dist.all_reduce(param_counts, op=dist.ReduceOp.SUM, group=pgm.process_group_manager.pp_group)
     
     return param_counts.item()
-
-def save_checkpoint(model, optimizer, trained_steps, trained_tokens, out_dir):
-    """Save the model/optimizer states/steps to a checkpoint file."""
-    tp_rank, pp_rank = pgm.process_group_manager.tp_rank, pgm.process_group_manager.pp_rank
-    tp_world_size, pp_world_size = pgm.process_group_manager.tp_world_size, pgm.process_group_manager.pp_world_size
-    ckpt_name = f"weights_tp_rank_world_size={tp_rank}_{tp_world_size}_pp_rank_world_size={pp_rank}_{pp_world_size}.pth"
-    path = os.path.join(out_dir, ckpt_name)
->>>>>>> ebef9a36
     
 def assert_no_meta_tensors(model):
     meta_tensors = []
