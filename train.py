--- conflicted
+++ resolved
@@ -17,7 +17,6 @@
 from torch.utils.data import DataLoader, DistributedSampler
 from datasets import load_dataset
 import argparse
-<<<<<<< HEAD
 from datasets import Features, Sequence, Value
 import numpy as np
 import src.distributed.process_group_manager as pgm
@@ -28,17 +27,6 @@
 from src.parallel.data_parallel.data_parallel_bucket import DataParallel
 from src.parallel.context_parallel import ContextParallel
 from model import LLaMA
-=======
-
-import distributed.process_group_manager as pgm
-from distributed.distributed_primtives import all_reduce_gradients_across_dp_cp_ranks
-from utils import set_all_seed, print
-from distributed.process_group_manager import setup_process_group_manager
-from parallel.pipeline_parallel import train_step_pipeline_1f1b, train_step_pipeline_afab, PipelineParallel
-from parallel.data_parallel import DataParallel
-from parallel.context_parallel import ContextParallel
-from model import Llama
->>>>>>> 81726dff
 import wandb
 import multiprocessing
 
@@ -59,10 +47,6 @@
             self.dataset = self.dataset.select(range(min(num_samples, len(self.dataset))))
         
         dist.barrier()
-<<<<<<< HEAD
-=======
-        self.dataset = self.dataset.map(lambda examples: self.tokenizer(examples["text"], padding="max_length", truncation=True, max_length=self.seq_length + 1, return_special_tokens_mask=False), batched=True, remove_columns=self.dataset.column_names, num_proc=multiprocessing.cpu_count()).with_format("torch", columns=["input_ids"])
->>>>>>> 81726dff
         
         # Tokenize and chunk the dataset
         self.tokenized_dataset = self.tokenize_dataset(self.dataset, "text", self.seq_length)
@@ -84,7 +68,6 @@
             shuffle=False
         )
 
-<<<<<<< HEAD
     def tokenize_dataset(self, dataset, text_column_name, sequence_length, num_proc=48):
         def _tokenizer_group_text(texts):
             tokenized_text_batch = self.tokenizer.batch_encode_plus(
@@ -115,26 +98,6 @@
             load_from_cache_file=True,
             desc=f"Grouping texts in chunks of {sequence_length+1}",
         )
-=======
-    def collate_batch(self, batch_data):
-        batch_input_ids = torch.stack([item['input_ids'] for item in batch_data])
-        batch_size, seq_len = batch_input_ids.shape
-        start_idx = pgm.process_group_manager.cp_rank * self.seq_length_per_gpu
-        end_idx = start_idx + self.seq_length_per_gpu
-        input_ids = batch_input_ids[:, start_idx:end_idx].contiguous()
-        target_ids = batch_input_ids[:, start_idx+1:end_idx+1].contiguous()
-        position_index = torch.arange(start_idx, end_idx, dtype=torch.long).unsqueeze(0).expand(batch_size, -1).contiguous()        
-        local_attn_mask = torch.tril(torch.ones((self.seq_length_per_gpu, self.seq_length_per_gpu), dtype=torch.bool))
-        attn_mask = local_attn_mask.unsqueeze(0).expand(batch_size, -1, -1).contiguous()
-        
-        return {
-            "input_ids": input_ids,
-            "target_ids": target_ids,
-            "position_index": position_index,
-            "attn_mask": attn_mask,
-            "hidden_states": None
-        }
->>>>>>> 81726dff
 
         return tokenized_dataset
 
@@ -156,7 +119,6 @@
             self._iterator = super().__iter__()
         return self
 
-<<<<<<< HEAD
     def __next__(self):
         if self._iterator is None:
             self._iterator = super().__iter__()
@@ -176,13 +138,6 @@
     target_ids = batch["target_ids"].to(device)
     
     outputs = model(input_ids=input_ids)
-=======
-        batch_size, seq_len = input_ids.shape
-
-        outputs = model(input_ids=input_ids, position_ids=position_ids)
-
-        loss = F.cross_entropy(outputs.view(batch_size * seq_len, -1), target_ids.view(-1), reduction="mean")
->>>>>>> 81726dff
 
     # compute the loss
     batch_size, seq_len = input_ids.shape
@@ -264,12 +219,6 @@
                 "global_batch_size": GLOBAL_BATCH_SIZE,
             },
         )
-    
-
-    # model.load_state_dict(torch.load("smollm.pth"))
-
-    # if pgm.process_group_manager.tp_world_size > 1:
-        # model = TensorParallel(model, config).to(device)
 
     if pgm.process_group_manager.cp_size > 1:
         model = ContextParallel(model, config)
@@ -280,12 +229,9 @@
     if pgm.process_group_manager.dp_world_size > 1:
         model = DataParallel(model, pgm.process_group_manager.dp_group)
 
-<<<<<<< HEAD
     # if pgm.process_group_manager.tp_world_size > 1:
         # model = TensorParallel(model, config)
 
-=======
->>>>>>> 81726dff
     model.train()
     
     data_loader = MicroBatchDataLoader(GLOBAL_BATCH_SIZE, MICRO_BATCH_SIZE, SEQ_LEN, dataset_name, model_name, num_samples=NUM_SAMPLES)
